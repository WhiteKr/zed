use std::collections::HashSet;

use crate::{
<<<<<<< HEAD
    list_item, IconAsset, Keybinding, Label, LabelColor, ListItem, ModifierKey, PaletteItem,
=======
    list_item, IconAsset, Label, LabelColor, ListItem, ListItemSize, ModifierKey, PaletteItem,
>>>>>>> 2b58b1eb
    ToggleState,
};

pub fn static_project_panel_project_items() -> Vec<ListItem> {
    vec![
        list_item(Label::new("zed"))
            .left_icon(IconAsset::FolderOpen.into())
            .indent_level(0)
            .set_toggle(ToggleState::Toggled),
        list_item(Label::new(".cargo"))
            .left_icon(IconAsset::Folder.into())
            .indent_level(1),
        list_item(Label::new(".config"))
            .left_icon(IconAsset::Folder.into())
            .indent_level(1),
        list_item(Label::new(".git").color(LabelColor::Hidden))
            .left_icon(IconAsset::Folder.into())
            .indent_level(1),
        list_item(Label::new(".cargo"))
            .left_icon(IconAsset::Folder.into())
            .indent_level(1),
        list_item(Label::new(".idea").color(LabelColor::Hidden))
            .left_icon(IconAsset::Folder.into())
            .indent_level(1),
        list_item(Label::new("assets"))
            .left_icon(IconAsset::Folder.into())
            .indent_level(1)
            .set_toggle(ToggleState::Toggled),
        list_item(Label::new("cargo-target").color(LabelColor::Hidden))
            .left_icon(IconAsset::Folder.into())
            .indent_level(1),
        list_item(Label::new("crates"))
            .left_icon(IconAsset::FolderOpen.into())
            .indent_level(1)
            .set_toggle(ToggleState::Toggled),
        list_item(Label::new("activity_indicator"))
            .left_icon(IconAsset::Folder.into())
            .indent_level(2),
        list_item(Label::new("ai"))
            .left_icon(IconAsset::Folder.into())
            .indent_level(2),
        list_item(Label::new("audio"))
            .left_icon(IconAsset::Folder.into())
            .indent_level(2),
        list_item(Label::new("auto_update"))
            .left_icon(IconAsset::Folder.into())
            .indent_level(2),
        list_item(Label::new("breadcrumbs"))
            .left_icon(IconAsset::Folder.into())
            .indent_level(2),
        list_item(Label::new("call"))
            .left_icon(IconAsset::Folder.into())
            .indent_level(2),
        list_item(Label::new("sqlez").color(LabelColor::Modified))
            .left_icon(IconAsset::Folder.into())
            .indent_level(2)
            .set_toggle(ToggleState::NotToggled),
        list_item(Label::new("gpui2"))
            .left_icon(IconAsset::FolderOpen.into())
            .indent_level(2)
            .set_toggle(ToggleState::Toggled),
        list_item(Label::new("src"))
            .left_icon(IconAsset::FolderOpen.into())
            .indent_level(3)
            .set_toggle(ToggleState::Toggled),
        list_item(Label::new("derrive_element.rs"))
            .left_icon(IconAsset::FileRust.into())
            .indent_level(4),
        list_item(Label::new("storybook").color(LabelColor::Modified))
            .left_icon(IconAsset::FolderOpen.into())
            .indent_level(1)
            .set_toggle(ToggleState::Toggled),
        list_item(Label::new("docs").color(LabelColor::Default))
            .left_icon(IconAsset::Folder.into())
            .indent_level(2)
            .set_toggle(ToggleState::Toggled),
        list_item(Label::new("src").color(LabelColor::Modified))
            .left_icon(IconAsset::FolderOpen.into())
            .indent_level(3)
            .set_toggle(ToggleState::Toggled),
        list_item(Label::new("ui").color(LabelColor::Modified))
            .left_icon(IconAsset::FolderOpen.into())
            .indent_level(4)
            .set_toggle(ToggleState::Toggled),
        list_item(Label::new("component").color(LabelColor::Created))
            .left_icon(IconAsset::FolderOpen.into())
            .indent_level(5)
            .set_toggle(ToggleState::Toggled),
        list_item(Label::new("facepile.rs").color(LabelColor::Default))
            .left_icon(IconAsset::FileRust.into())
            .indent_level(6),
        list_item(Label::new("follow_group.rs").color(LabelColor::Default))
            .left_icon(IconAsset::FileRust.into())
            .indent_level(6),
        list_item(Label::new("list_item.rs").color(LabelColor::Created))
            .left_icon(IconAsset::FileRust.into())
            .indent_level(6),
        list_item(Label::new("tab.rs").color(LabelColor::Default))
            .left_icon(IconAsset::FileRust.into())
            .indent_level(6),
        list_item(Label::new("target").color(LabelColor::Hidden))
            .left_icon(IconAsset::Folder.into())
            .indent_level(1),
        list_item(Label::new(".dockerignore"))
            .left_icon(IconAsset::File.into())
            .indent_level(1),
        list_item(Label::new(".DS_Store").color(LabelColor::Hidden))
            .left_icon(IconAsset::File.into())
            .indent_level(1),
        list_item(Label::new("Cargo.lock"))
            .left_icon(IconAsset::FileLock.into())
            .indent_level(1),
        list_item(Label::new("Cargo.toml"))
            .left_icon(IconAsset::FileToml.into())
            .indent_level(1),
        list_item(Label::new("Dockerfile"))
            .left_icon(IconAsset::File.into())
            .indent_level(1),
        list_item(Label::new("Procfile"))
            .left_icon(IconAsset::File.into())
            .indent_level(1),
        list_item(Label::new("README.md"))
            .left_icon(IconAsset::FileDoc.into())
            .indent_level(1),
    ]
}

pub fn static_project_panel_single_items() -> Vec<ListItem> {
    vec![
        list_item(Label::new("todo.md"))
            .left_icon(IconAsset::FileDoc.into())
            .indent_level(0),
        list_item(Label::new("README.md"))
            .left_icon(IconAsset::FileDoc.into())
            .indent_level(0),
        list_item(Label::new("config.json"))
            .left_icon(IconAsset::File.into())
            .indent_level(0),
    ]
}

pub fn static_collab_panel_current_call() -> Vec<ListItem> {
    vec![
        list_item(Label::new("as-cii")).left_avatar("http://github.com/as-cii.png?s=50"),
        list_item(Label::new("nathansobo")).left_avatar("http://github.com/nathansobo.png?s=50"),
        list_item(Label::new("maxbrunsfeld"))
            .left_avatar("http://github.com/maxbrunsfeld.png?s=50"),
    ]
}

pub fn static_collab_panel_channels() -> Vec<ListItem> {
    vec![
        list_item(Label::new("zed"))
            .left_icon(IconAsset::Hash.into())
            .size(ListItemSize::Medium)
            .indent_level(0),
        list_item(Label::new("community"))
            .left_icon(IconAsset::Hash.into())
            .size(ListItemSize::Medium)
            .indent_level(1),
        list_item(Label::new("dashboards"))
            .left_icon(IconAsset::Hash.into())
            .size(ListItemSize::Medium)
            .indent_level(2),
        list_item(Label::new("feedback"))
            .left_icon(IconAsset::Hash.into())
            .size(ListItemSize::Medium)
            .indent_level(2),
        list_item(Label::new("teams-in-channels-alpha"))
            .left_icon(IconAsset::Hash.into())
            .size(ListItemSize::Medium)
            .indent_level(2),
        list_item(Label::new("current-projects"))
            .left_icon(IconAsset::Hash.into())
            .size(ListItemSize::Medium)
            .indent_level(1),
        list_item(Label::new("codegen"))
            .left_icon(IconAsset::Hash.into())
            .size(ListItemSize::Medium)
            .indent_level(2),
        list_item(Label::new("gpui2"))
            .left_icon(IconAsset::Hash.into())
            .size(ListItemSize::Medium)
            .indent_level(2),
        list_item(Label::new("livestreaming"))
            .left_icon(IconAsset::Hash.into())
            .size(ListItemSize::Medium)
            .indent_level(2),
        list_item(Label::new("open-source"))
            .left_icon(IconAsset::Hash.into())
            .size(ListItemSize::Medium)
            .indent_level(2),
        list_item(Label::new("replace"))
            .left_icon(IconAsset::Hash.into())
            .size(ListItemSize::Medium)
            .indent_level(2),
        list_item(Label::new("semantic-index"))
            .left_icon(IconAsset::Hash.into())
            .size(ListItemSize::Medium)
            .indent_level(2),
        list_item(Label::new("vim"))
            .left_icon(IconAsset::Hash.into())
            .size(ListItemSize::Medium)
            .indent_level(2),
        list_item(Label::new("web-tech"))
            .left_icon(IconAsset::Hash.into())
            .size(ListItemSize::Medium)
            .indent_level(2),
    ]
}

pub fn example_editor_actions() -> Vec<PaletteItem> {
    vec![
        PaletteItem::new("New File").keybinding(Some(Keybinding::new(
            "N".to_string(),
            HashSet::from_iter([ModifierKey::Control]),
        ))),
        PaletteItem::new("Open File").keybinding(Some(Keybinding::new(
            "O".to_string(),
            HashSet::from_iter([ModifierKey::Control]),
        ))),
        PaletteItem::new("Save File").keybinding(Some(Keybinding::new(
            "S".to_string(),
            HashSet::from_iter([ModifierKey::Control]),
        ))),
        PaletteItem::new("Cut").keybinding(Some(Keybinding::new(
            "X".to_string(),
            HashSet::from_iter([ModifierKey::Control]),
        ))),
        PaletteItem::new("Copy").keybinding(Some(Keybinding::new(
            "C".to_string(),
            HashSet::from_iter([ModifierKey::Control]),
        ))),
        PaletteItem::new("Paste").keybinding(Some(Keybinding::new(
            "V".to_string(),
            HashSet::from_iter([ModifierKey::Control]),
        ))),
        PaletteItem::new("Undo").keybinding(Some(Keybinding::new(
            "Z".to_string(),
            HashSet::from_iter([ModifierKey::Control]),
        ))),
        PaletteItem::new("Redo").keybinding(Some(Keybinding::new(
            "Z".to_string(),
            HashSet::from_iter([ModifierKey::Control, ModifierKey::Shift]),
        ))),
        PaletteItem::new("Find").keybinding(Some(Keybinding::new(
            "F".to_string(),
            HashSet::from_iter([ModifierKey::Control]),
        ))),
        PaletteItem::new("Replace").keybinding(Some(Keybinding::new(
            "R".to_string(),
            HashSet::from_iter([ModifierKey::Control]),
        ))),
        PaletteItem::new("Jump to Line"),
        PaletteItem::new("Select All"),
        PaletteItem::new("Deselect All"),
        PaletteItem::new("Switch Document"),
        PaletteItem::new("Insert Line Below"),
        PaletteItem::new("Insert Line Above"),
        PaletteItem::new("Move Line Up"),
        PaletteItem::new("Move Line Down"),
        PaletteItem::new("Toggle Comment"),
        PaletteItem::new("Delete Line"),
    ]
}<|MERGE_RESOLUTION|>--- conflicted
+++ resolved
@@ -1,12 +1,8 @@
 use std::collections::HashSet;
 
 use crate::{
-<<<<<<< HEAD
-    list_item, IconAsset, Keybinding, Label, LabelColor, ListItem, ModifierKey, PaletteItem,
-=======
-    list_item, IconAsset, Label, LabelColor, ListItem, ListItemSize, ModifierKey, PaletteItem,
->>>>>>> 2b58b1eb
-    ToggleState,
+    list_item, IconAsset, Keybinding, Label, LabelColor, ListItem, ListItemSize, ModifierKey,
+    PaletteItem, ToggleState,
 };
 
 pub fn static_project_panel_project_items() -> Vec<ListItem> {
