--- conflicted
+++ resolved
@@ -91,33 +91,6 @@
 pub struct RemoveWorktreeFromProject(pub WorktreeId);
 
 actions!(
-<<<<<<< HEAD
-    Open,
-    NewFile,
-    NewWindow,
-    CloseWindow,
-    CloseInactiveTabsAndPanes,
-    AddFolderToProject,
-    Unfollow,
-    SaveAs,
-    ReloadActiveItem,
-    ActivatePreviousPane,
-    ActivateNextPane,
-    FollowNextCollaborator,
-    NewTerminal,
-    NewCenterTerminal,
-    ToggleTerminalFocus,
-    NewSearch,
-    Feedback,
-    Restart,
-    Welcome,
-    ToggleZoom,
-    ToggleLeftDock,
-    ToggleRightDock,
-    ToggleBottomDock,
-    ToggleVimMode,
-    CloseAllDocks,
-=======
     workspace,
     [
         Open,
@@ -145,7 +118,6 @@
         ToggleBottomDock,
         CloseAllDocks,
     ]
->>>>>>> bc130fd6
 );
 
 #[derive(Clone, PartialEq)]
