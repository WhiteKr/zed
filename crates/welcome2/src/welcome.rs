--- conflicted
+++ resolved
@@ -58,13 +58,7 @@
 }
 
 impl Render for WelcomePage {
-<<<<<<< HEAD
-    type Output = Focusable<Div>;
-
-    fn render(&mut self, cx: &mut gpui::ViewContext<Self>) -> Self::Output {
-=======
     fn render(&mut self, cx: &mut gpui::ViewContext<Self>) -> impl Element {
->>>>>>> 81b03d37
         h_stack().full().track_focus(&self.focus_handle).child(
             v_stack()
                 .w_96()
